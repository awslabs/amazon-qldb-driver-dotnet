﻿/*
 * Copyright Amazon.com, Inc. or its affiliates. All Rights Reserved.
 *
 * Licensed under the Apache License, Version 2.0 (the "License"). You may not use this file except in compliance with
 * the License. A copy of the License is located at
 *
 * http://www.apache.org/licenses/LICENSE-2.0
 *
 * or in the "license" file accompanying this file. This file is distributed on an "AS IS" BASIS, WITHOUT WARRANTIES OR
 * CONDITIONS OF ANY KIND, either express or implied. See the License for the specific language governing permissions
 * and limitations under the License.
 */

namespace Amazon.QLDB.Driver.IntegrationTests
{
    using Amazon.QLDB.Driver.IntegrationTests.utils;
    using Amazon.QLDBSession;
    using Amazon.QLDBSession.Model;
    using Amazon.IonDotnet.Tree;
    using Amazon.IonDotnet.Tree.Impl;
    using Microsoft.VisualStudio.TestTools.UnitTesting;
    using System;
    using System.Collections.Generic;
    using System.Text;
    using System.Threading;
    using System.Threading.Tasks;

    [TestClass]
    public class StatementExecutionTests
    {
        private static readonly IValueFactory ValueFactory = new ValueFactory();
        private static AmazonQLDBSessionConfig amazonQldbSessionConfig;
        private static IntegrationTestBase integrationTestBase;
        private static QldbDriver qldbDriver;

        [ClassInitialize]
        public static async Task SetUp(TestContext context)
        {
            // Get AWS configuration properties from .runsettings file.
            string region = context.Properties["region"].ToString();

            amazonQldbSessionConfig = IntegrationTestBase.CreateAmazonQLDBSessionConfig(region);
            integrationTestBase = new IntegrationTestBase(Constants.LedgerName, region);

            integrationTestBase.RunForceDeleteLedger();

            integrationTestBase.RunCreateLedger();
            qldbDriver = integrationTestBase.CreateDriver(amazonQldbSessionConfig);

            // Create table.
            var query = $"CREATE TABLE {Constants.TableName}";
            var count = await qldbDriver.Execute(async txn =>
            {
                var result = await txn.Execute(query);

                var count = 0;
                await foreach (var row in result)
                {
                    count++;
                }
                return count;
            });
            Assert.AreEqual(1, count);

            var result = await qldbDriver.ListTableNames();
            foreach (var row in result)
            {
                Assert.AreEqual(Constants.TableName, row);
            }
        }

        [ClassCleanup]
        public static async Task ClassCleanup()
        {
            integrationTestBase.RunDeleteLedger();
            await qldbDriver.DisposeAsync();
        }

        [TestCleanup]
        public async Task TestCleanup()
        {
            // Delete all documents in table.
            await qldbDriver.Execute(async txn => await txn.Execute($"DELETE FROM {Constants.TableName}"));
        }

        [TestMethod]
        public async Task Execute_DropExistingTable_TableDropped()
        {
            // Given.
            var create_table_query = $"CREATE TABLE {Constants.CreateTableName}";
            var create_table_count = await qldbDriver.Execute(async txn =>
            {
                var result = await txn.Execute(create_table_query);

                var count = 0;
                await foreach (var row in result)
                {
                    count++;
                }
                return count;
            });
            Assert.AreEqual(1, create_table_count);

            // Execute ListTableNames() to ensure table is created.
            var result = await qldbDriver.ListTableNames();

            var tables = new List<string>();
            foreach (var row in result)
            {
                tables.Add(row);
            }
            Assert.IsTrue(tables.Contains(Constants.CreateTableName));

            // When.
            var drop_table_query = $"DROP TABLE {Constants.CreateTableName}";
            var drop_table_count = await qldbDriver.Execute(async txn =>
            {
                var result = await txn.Execute(drop_table_query);

                var count = 0;
                await foreach (var row in result)
                {
                    count++;
                }
                return count;
            });
            Assert.AreEqual(1, drop_table_count);

            // Then.
            tables.Clear();
            var updated_tables_result = await qldbDriver.ListTableNames();
            foreach (var row in updated_tables_result)
            {
                tables.Add(row);
            }
            Assert.IsFalse(tables.Contains(Constants.CreateTableName));
        }

        [TestMethod]
        public async Task Execute_ListTables_ReturnsListOfTables()
        {
            // When.
            var result = await qldbDriver.ListTableNames();

            // Then.
            int count = 0;
            foreach (var row in result)
            {
                count++;
                Assert.AreEqual(Constants.TableName, row);
            }

            Assert.AreEqual(1, count);
        }

        [TestMethod]
        public async Task Execute_ListTables_IsCancelled()
        {
            // Given
            var cts = new CancellationTokenSource();
            var cancellationToken = cts.Token;
            cts.Cancel();

            // When.
            Func<Task> act = () => qldbDriver.ListTableNames(cancellationToken);

            // Then.
            await Assert.ThrowsExceptionAsync<TaskCanceledException>(act);
        }

        [TestMethod]
        [ExpectedException(typeof(BadRequestException))]
        public async Task Execute_CreateTableThatAlreadyExist_ThrowBadRequestException()
        {
            // Given.
            var query = $"CREATE TABLE {Constants.TableName}";

            // When.
            await qldbDriver.Execute(async txn => await txn.Execute(query));
        }

        [TestMethod]
        public async Task Execute_CreateIndex_IndexIsCreated()
        {
            // Given.
            var query = $"CREATE INDEX on {Constants.TableName} ({Constants.IndexAttribute})";

            // When.
            var count = await qldbDriver.Execute(async txn =>
            {
                var result = await txn.Execute(query);

                var count = 0;
                await foreach (var row in result)
                {
                    count++;
                }
                return count;
            });
            Assert.AreEqual(1, count);

            // Then.
            var search_query = $@"SELECT VALUE indexes[0] FROM information_schema.user_tables
                                  WHERE status = 'ACTIVE' AND name = '{Constants.TableName}'";
            var indexColumn = await qldbDriver.Execute(async txn =>
            {
                var result = await txn.Execute(search_query);

                // Extract the index name by querying the information_schema.
                /* This gives: 
                {
                    expr: "[MyColumn]"
                }
                */
                var indexColumn = "";
                await foreach (var row in result)
                {
                    indexColumn = row.GetField("expr").StringValue;
                }
                return indexColumn;
            });

            Assert.AreEqual("[" + Constants.IndexAttribute + "]", indexColumn);
        }

        [TestMethod]
        public async Task Execute_QueryTableThatHasNoRecords_ReturnsEmptyResult()
        {
            // Given.
            var query = $"SELECT * FROM {Constants.TableName}";

            // When.
            int resultSetSize = await qldbDriver.Execute(async txn =>
            {
                var result = await txn.Execute(query);

                int count = 0;
                await foreach (var row in result)
                {
                    count++;
                }
                return count;
            });

            // Then.
            Assert.AreEqual(0, resultSetSize);
        }

        [TestMethod]
        public async Task Execute_InsertDocument_DocumentIsInserted()
        {
            // Given.
            // Create Ion struct to insert.
            IIonValue ionStruct = ValueFactory.NewEmptyStruct();
            ionStruct.SetField(Constants.ColumnName, ValueFactory.NewString(Constants.SingleDocumentValue));

            // When.
            var query = $"INSERT INTO {Constants.TableName} ?";
            var count = await qldbDriver.Execute(async txn =>
            {
                var result = await txn.Execute(query, ionStruct);

                var count = 0;
                await foreach (var row in result)
                {
                    count++;
                }
                return count;
            });
            Assert.AreEqual(1, count);

            // Then.
            var searchQuery = $@"SELECT VALUE {Constants.ColumnName} FROM {Constants.TableName} 
                               WHERE {Constants.ColumnName} = '{Constants.SingleDocumentValue}'";
            var value = await qldbDriver.Execute(async txn =>
            {
                var result = await txn.Execute(searchQuery);

                var value = "";
                await foreach (var row in result)
                {
                    value = row.StringValue;
                }
                return value;
            });
            Assert.AreEqual(Constants.SingleDocumentValue, value);
        }

        [TestMethod]
        public async Task Execute_QuerySingleField_ReturnsSingleField()
        {
            // Given.
            // Create Ion struct to insert.
            IIonValue ionStruct = ValueFactory.NewEmptyStruct();
            ionStruct.SetField(Constants.ColumnName, ValueFactory.NewString(Constants.SingleDocumentValue));

            var query = $"INSERT INTO {Constants.TableName} ?";
            var count = await qldbDriver.Execute(async txn =>
            {
                var result = await txn.Execute(query, ionStruct);

                var count = 0;
                await foreach (var row in result)
                {
                    count++;
                }
                return count;
            });
            Assert.AreEqual(1, count);

            // When.
            var searchQuery = $@"SELECT VALUE {Constants.ColumnName} FROM {Constants.TableName}
                                 WHERE {Constants.ColumnName} = '{Constants.SingleDocumentValue}'";
            var value = await qldbDriver.Execute(async txn =>
            {
                var result = await txn.Execute(searchQuery);

                var value = "";
                await foreach (var row in result)
                {
                    value = row.StringValue;
                }
                return value;
            });

            // Then.
            Assert.AreEqual(Constants.SingleDocumentValue, value);
        }

        [TestMethod]
        public async Task Execute_QueryTableEnclosedInQuotes_ReturnsResult()
        {
            // Given.
            // Create Ion struct to insert.
            IIonValue ionStruct = ValueFactory.NewEmptyStruct();
            ionStruct.SetField(Constants.ColumnName, ValueFactory.NewString(Constants.SingleDocumentValue));

            var query = $"INSERT INTO {Constants.TableName} ?";
            var count = await qldbDriver.Execute(async txn =>
            {
                var result = await txn.Execute(query, ionStruct);

                var count = 0;
                await foreach (var row in result)
                {
                    count++;
                }
                return count;
            });
            Assert.AreEqual(1, count);

            // When.
            var searchQuery = $@"SELECT VALUE {Constants.ColumnName} FROM ""{Constants.TableName}""
                                 WHERE {Constants.ColumnName} = '{Constants.SingleDocumentValue}'";
            var value = await qldbDriver.Execute(async txn =>
            {
                var result = await txn.Execute(searchQuery);

                var value = "";
                await foreach (var row in result)
                {
                    value = row.StringValue;
                }
                return value;
            });

            // Then.
            Assert.AreEqual(Constants.SingleDocumentValue, value);
        }

        [TestMethod]
        public async Task Execute_InsertMultipleDocuments_DocumentsInserted()
        {
            IIonValue ionString1 = ValueFactory.NewString(Constants.MultipleDocumentValue1);
            IIonValue ionString2 = ValueFactory.NewString(Constants.MultipleDocumentValue2);

            // Given.
            // Create Ion structs to insert.
            IIonValue ionStruct1 = ValueFactory.NewEmptyStruct();
            ionStruct1.SetField(Constants.ColumnName, ionString1);

            IIonValue ionStruct2 = ValueFactory.NewEmptyStruct();
            ionStruct2.SetField(Constants.ColumnName, ionString2);

            List<IIonValue> parameters = new List<IIonValue>() { ionStruct1, ionStruct2 };

            // When.
            var query = $"INSERT INTO {Constants.TableName} <<?,?>>";
            var count = await qldbDriver.Execute(async txn =>
            {
                var result = await txn.Execute(query, parameters);

                var count = 0;
                await foreach (var row in result)
                {
                    count++;
                }
                return count;
            });
            Assert.AreEqual(2, count);

            // Then.
            var searchQuery = $@"SELECT VALUE {Constants.ColumnName} FROM {Constants.TableName}
                                 WHERE {Constants.ColumnName} IN (?,?)";
            var values = await qldbDriver.Execute(async txn =>
            {
                var result = await txn.Execute(searchQuery, ionString1, ionString2);

                var values = new List<String>();
                await foreach (var row in result)
                {
                    values.Add(row.StringValue);
                }
                return values;
            });
            Assert.IsTrue(values.Contains(Constants.MultipleDocumentValue1));
            Assert.IsTrue(values.Contains(Constants.MultipleDocumentValue2));
        }

        [TestMethod]
        public async Task Execute_DeleteSingleDocument_DocumentIsDeleted()
        {
            // Given.
            // Create Ion struct to insert.
            IIonValue ionStruct = ValueFactory.NewEmptyStruct();
            ionStruct.SetField(Constants.ColumnName, ValueFactory.NewString(Constants.SingleDocumentValue));

            var query = $"INSERT INTO {Constants.TableName} ?";
            var count = await qldbDriver.Execute(async txn =>
            {
                var result = await txn.Execute(query, ionStruct);

                var count = 0;
                await foreach (var row in result)
                {
                    count++;
                }
                return count;
            });
            Assert.AreEqual(1, count);

            // When.
            var deleteQuery = $@"DELETE FROM { Constants.TableName}
                                 WHERE {Constants.ColumnName} = '{Constants.SingleDocumentValue}'";
            var deletedCount = await qldbDriver.Execute(async txn =>
            {
                var result = await txn.Execute(deleteQuery);

                var count = 0;
                await foreach (var row in result)
                {
                    count++;
                }
                return count;
            });
            Assert.AreEqual(1, deletedCount);

            // Then.
            var searchQuery = $"SELECT COUNT(*) FROM {Constants.TableName}";
            var searchCount = await qldbDriver.Execute(async txn =>
            {
                var result = await txn.Execute(searchQuery);

                int count = -1;
                await foreach (var row in result)
                {
                    // This gives:
                    // {
                    //    _1: 1
                    // }
                    IIonValue ionValue = row.GetField("_1");
                    count = ((IIonInt)ionValue).IntValue;
                }
                return count;
            });
            Assert.AreEqual(0, searchCount);
        }

        [TestMethod]
        public async Task Execute_DeleteAllDocuments_DocumentsAreDeleted()
        {
            // Given.
            // Create Ion structs to insert.
            IIonValue ionStruct1 = ValueFactory.NewEmptyStruct();
            ionStruct1.SetField(Constants.ColumnName, ValueFactory.NewString(Constants.MultipleDocumentValue1));

            IIonValue ionStruct2 = ValueFactory.NewEmptyStruct();
            ionStruct2.SetField(Constants.ColumnName, ValueFactory.NewString(Constants.MultipleDocumentValue2));

            List<IIonValue> parameters = new List<IIonValue>() { ionStruct1, ionStruct2 };

            var query = $"INSERT INTO {Constants.TableName} <<?,?>>";
            var count = await qldbDriver.Execute(async txn =>
            {
                var result = await txn.Execute(query, parameters);

                var count = 0;
                await foreach (var row in result)
                {
                    count++;
                }
                return count;
            });
            Assert.AreEqual(2, count);

            // When.
            var deleteQuery = $"DELETE FROM { Constants.TableName}";
            var deleteCount = await qldbDriver.Execute(async txn =>
            {
                var result = await txn.Execute(deleteQuery);

                var count = 0;
                await foreach (var row in result)
                {
                    count++;
                }
                return count;
            });
            Assert.AreEqual(2, deleteCount);

            // Then.
            var searchQuery = $"SELECT COUNT(*) FROM {Constants.TableName}";
            var searchCount = await qldbDriver.Execute(async txn =>
            {
                var result = await txn.Execute(searchQuery);

                int count = -1;
                await foreach (var row in result)
                {
                    // This gives:
                    // {
                    //    _1: 1
                    // }
                    IIonValue ionValue = row.GetField("_1");
                    count = ((IIonInt)ionValue).IntValue;
                }
                return count;
            });
            Assert.AreEqual(0, searchCount);
        }

        [TestMethod]
        public async Task Execute_UpdateSameRecordAtSameTime_ThrowsOccException()
        {
            QldbDriver driver = integrationTestBase.CreateDriver(amazonQldbSessionConfig, default, default, 0);

            // Insert document.
            // Create Ion struct with int value 0 to insert.
            IIonValue ionStruct = ValueFactory.NewEmptyStruct();
            ionStruct.SetField(Constants.ColumnName, ValueFactory.NewInt(0));

            var query = $"INSERT INTO {Constants.TableName} ?";
            var count = await driver.Execute(async txn =>
            {
                var result = await txn.Execute(query, ionStruct);

                var count = 0;
                await foreach (var row in result)
                {
                    count++;
                }
                return count;
            });
            Assert.AreEqual(1, count);

            string selectQuery = $"SELECT VALUE {Constants.ColumnName} FROM {Constants.TableName}";
            string updateQuery = $"UPDATE {Constants.TableName} SET {Constants.ColumnName} = ?";

            try
            {
<<<<<<< HEAD
                // Run several threads updating the same document in parallel to trigger OCC exception.
                const int numThreads = 10;
=======
                // Run three threads updating the same document in parallel to trigger OCC exception.
                const int numThreads = 3;
>>>>>>> f45217f9
                var tasks = new List<Task>();
                for (int i = 0; i < numThreads; i++)
                {
                    Func<Task> action = async () => await driver.Execute(async txn =>
                    {
                        // Query table.
                        var result = await txn.Execute(selectQuery);

                        var currentValue = 0;
                        await foreach (var row in result)
                        {
                            currentValue = row.IntValue;
                        }

                        // Update document.
                        var ionValue = ValueFactory.NewInt(currentValue + 5);
                        await txn.Execute(updateQuery, ionValue);
                    }, RetryPolicy.Builder().WithMaxRetries(0).Build());

                    Task task = new Task(() => action().GetAwaiter().GetResult());

                    tasks.Add(task);
                }

                foreach (var task in tasks)
                {
                    task.Start();
                }

                foreach (var task in tasks)
                {
                    task.Wait();
                }
            }
            catch (AggregateException e)
            {
                // Tasks only throw AggregateException which nests the underlying exception.
                Assert.AreEqual(typeof(OccConflictException), e.InnerException.GetType());

                // Update document to make sure everything still works after the OCC exception.
                int updatedValue = 0;
                await driver.Execute(async txn =>
                {
                    var result = await txn.Execute(selectQuery);

                    var currentValue = 0;
                    await foreach (var row in result)
                    {
                        currentValue = row.IntValue;
                    }

                    updatedValue = currentValue + 5;

                    var ionValue = ValueFactory.NewInt(updatedValue);
                    await txn.Execute(updateQuery, ionValue);
                });

                // Verify the update was successful.
                int intVal = await driver.Execute(async txn =>
                {
                    var result = await txn.Execute(selectQuery);

                    int intValue = 0;
                    await foreach (var row in result)
                    {
                        intValue = row.IntValue;
                    }

                    return intValue;
                });

                Assert.AreEqual(updatedValue, intVal);

                return;
            }
            Assert.Fail("Did not raise TimeoutException.");
        }

        [TestMethod]
        [DynamicData(nameof(CreateIonValues), DynamicDataSourceType.Method)]
        public async Task Execute_InsertAndReadIonTypes_IonTypesAreInsertedAndRead(IIonValue ionValue)
        {
            // Given.
            // Create Ion struct to be inserted.
            IIonValue ionStruct = ValueFactory.NewEmptyStruct();
            ionStruct.SetField(Constants.ColumnName, ionValue);

            var query = $"INSERT INTO {Constants.TableName} ?";
            var insertCount = await qldbDriver.Execute(async txn =>
            {
                var result = await txn.Execute(query, ionStruct);

                var count = 0;
                await foreach (var row in result)
                {
                    count++;
                }
                return count;
            });
            Assert.AreEqual(1, insertCount);

            // When.
            IIonValue searchResult;
            if (ionValue.IsNull)
            {
                var searchQuery = $@"SELECT VALUE { Constants.ColumnName } FROM { Constants.TableName }
                                     WHERE { Constants.ColumnName } IS NULL";
                searchResult = await qldbDriver.Execute(async txn =>
                {
                    var result = await txn.Execute(searchQuery);

                    IIonValue ionVal = null;
                    await foreach (var row in result)
                    {
                        ionVal = row;
                    }
                    return ionVal;
                });
            }
            else
            {
                var searchQuery = $@"SELECT VALUE { Constants.ColumnName } FROM { Constants.TableName }
                                     WHERE { Constants.ColumnName } = ?";
                searchResult = await qldbDriver.Execute(async txn =>
                {
                    var result = await txn.Execute(searchQuery, ionValue);

                    IIonValue ionVal = null;
                    await foreach (var row in result)
                    {
                        ionVal = row;
                    }
                    return ionVal;
                });
            }

            // Then.
            if (searchResult.Type() != ionValue.Type())
            {
                Assert.Fail($"The queried value type, { searchResult.Type().ToString() }," +
                    $"does not match { ionValue.Type().ToString() }.");
            }
        }

        [TestMethod]
        [DynamicData(nameof(CreateIonValues), DynamicDataSourceType.Method)]
        public async Task Execute_UpdateIonTypes_IonTypesAreUpdated(IIonValue ionValue)
        {
            // Given.
            // Create Ion struct to be inserted.
            IIonValue ionStruct = ValueFactory.NewEmptyStruct();
            ionStruct.SetField(Constants.ColumnName, ValueFactory.NewNull());

            // Insert first record which will be subsequently updated.
            var insertQuery = $"INSERT INTO {Constants.TableName} ?";
            var insertCount = await qldbDriver.Execute(async txn =>
            {
                var result = await txn.Execute(insertQuery, ionStruct);

                var count = 0;
                await foreach (var row in result)
                {
                    count++;
                }
                return count;
            });
            Assert.AreEqual(1, insertCount);

            // When.
            var updateQuery = $"UPDATE { Constants.TableName } SET { Constants.ColumnName } = ?";
            var updateCount = await qldbDriver.Execute(async txn =>
            {
                var result = await txn.Execute(updateQuery, ionValue);

                var count = 0;
                await foreach (var row in result)
                {
                    count++;
                }
                return count;
            });
            Assert.AreEqual(1, updateCount);

            // Then.
            IIonValue searchResult;
            if (ionValue.IsNull)
            {
                var searchQuery = $@"SELECT VALUE { Constants.ColumnName } FROM { Constants.TableName }
                                     WHERE { Constants.ColumnName } IS NULL";
                searchResult = await qldbDriver.Execute(async txn =>
                {
                    var result = await txn.Execute(searchQuery);

                    IIonValue ionVal = null;
                    await foreach (var row in result)
                    {
                        ionVal = row;
                    }
                    return ionVal;
                });
            }
            else
            {
                var searchQuery = $@"SELECT VALUE { Constants.ColumnName } FROM { Constants.TableName }
                                     WHERE { Constants.ColumnName } = ?";
                searchResult = await qldbDriver.Execute(async txn =>
                {
                    var result = await txn.Execute(searchQuery, ionValue);

                    IIonValue ionVal = null;
                    await foreach (var row in result)
                    {
                        ionVal = row;
                    }
                    return ionVal;
                });
            }

            if (searchResult.Type() != ionValue.Type())
            {
                Assert.Fail($"The queried value type, { searchResult.Type().ToString() }," +
                    $"does not match { ionValue.Type().ToString() }.");
            }
        }

        [TestMethod]
        public async Task Execute_ExecuteLambdaThatDoesNotReturnValue_RecordIsUpdated()
        {
            // Given.
            // Create Ion struct to insert.
            IIonValue ionStruct = ValueFactory.NewEmptyStruct();
            ionStruct.SetField(Constants.ColumnName, ValueFactory.NewString(Constants.SingleDocumentValue));

            // When.
            var query = $"INSERT INTO {Constants.TableName} ?";
            await qldbDriver.Execute(async txn => await txn.Execute(query, ionStruct));

            // Then.
            var searchQuery = $@"SELECT VALUE {Constants.ColumnName} FROM {Constants.TableName}
                                 WHERE {Constants.ColumnName} = '{Constants.SingleDocumentValue}'";
            var value = await qldbDriver.Execute(async txn =>
            {
                var result = await txn.Execute(searchQuery);

                string value = "";
                await foreach (var row in result)
                {
                    value = row.StringValue;
                }
                return value;
            });
            Assert.AreEqual(Constants.SingleDocumentValue, value);
        }

        [TestMethod]
        [ExpectedException(typeof(BadRequestException))]
        public async Task Execute_DeleteTableThatDoesntExist_ThrowsBadRequestException()
        {
            // Given.
            var query = "DELETE FROM NonExistentTable";

            // When.
            await qldbDriver.Execute(async txn => await txn.Execute(query));
        }

        public static IEnumerable<object[]> CreateIonValues()
        {
            var ionValues = new List<object[]>();

            var ionBlob = ValueFactory.NewBlob(Encoding.ASCII.GetBytes("value"));
            ionValues.Add(new object[] { ionBlob });

            var ionBool = ValueFactory.NewBool(true);
            ionValues.Add(new object[] { ionBool });

            var ionClob = ValueFactory.NewClob(Encoding.ASCII.GetBytes("{{ 'Clob value.'}}"));
            ionValues.Add(new object[] { ionClob });

            var ionDecimal = ValueFactory.NewDecimal(0.1);
            ionValues.Add(new object[] { ionDecimal });

            var ionFloat = ValueFactory.NewFloat(1.1);
            ionValues.Add(new object[] { ionFloat });

            var ionInt = ValueFactory.NewInt(2);
            ionValues.Add(new object[] { ionInt });

            var ionList = ValueFactory.NewEmptyList();
            ionList.Add(ValueFactory.NewInt(3));
            ionValues.Add(new object[] { ionList });

            var ionNull = ValueFactory.NewNull();
            ionValues.Add(new object[] { ionNull });

            var ionSexp = ValueFactory.NewEmptySexp();
            ionSexp.Add(ValueFactory.NewString("value"));
            ionValues.Add(new object[] { ionSexp });

            var ionString = ValueFactory.NewString("value");
            ionValues.Add(new object[] { ionString });

            var ionStruct = ValueFactory.NewEmptyStruct();
            ionStruct.SetField("value", ValueFactory.NewBool(true));
            ionValues.Add(new object[] { ionStruct });

            var ionSymbol = ValueFactory.NewSymbol("symbol");
            ionValues.Add(new object[] { ionSymbol });

            var ionTimestamp = ValueFactory.NewTimestamp(new IonDotnet.Timestamp(DateTime.Now));
            ionValues.Add(new object[] { ionTimestamp });

            var ionNullBlob = ValueFactory.NewNullBlob();
            ionValues.Add(new object[] { ionNullBlob });

            var ionNullBool = ValueFactory.NewNullBool();
            ionValues.Add(new object[] { ionNullBool });

            var ionNullClob = ValueFactory.NewNullClob();
            ionValues.Add(new object[] { ionNullClob });

            var ionNullDecimal = ValueFactory.NewNullDecimal();
            ionValues.Add(new object[] { ionNullDecimal });

            var ionNullFloat = ValueFactory.NewNullFloat();
            ionValues.Add(new object[] { ionNullFloat });

            var ionNullInt = ValueFactory.NewNullInt();
            ionValues.Add(new object[] { ionNullInt });

            var ionNullList = ValueFactory.NewNullList();
            ionValues.Add(new object[] { ionNullList });

            var ionNullSexp = ValueFactory.NewNullSexp();
            ionValues.Add(new object[] { ionNullSexp });

            var ionNullString = ValueFactory.NewNullString();
            ionValues.Add(new object[] { ionNullString });

            var ionNullStruct = ValueFactory.NewNullStruct();
            ionValues.Add(new object[] { ionNullStruct });

            var ionNullSymbol = ValueFactory.NewNullSymbol();
            ionValues.Add(new object[] { ionNullSymbol });

            var ionNullTimestamp = ValueFactory.NewNullTimestamp();
            ionValues.Add(new object[] { ionNullTimestamp });

            var ionBlobWithAnnotation = ValueFactory.NewBlob(Encoding.ASCII.GetBytes("value"));
            ionBlobWithAnnotation.AddTypeAnnotation("annotation");
            ionValues.Add(new object[] { ionBlobWithAnnotation });

            var ionBoolWithAnnotation = ValueFactory.NewBool(true);
            ionBoolWithAnnotation.AddTypeAnnotation("annotation");
            ionValues.Add(new object[] { ionBoolWithAnnotation });

            var ionClobWithAnnotation = ValueFactory.NewClob(Encoding.ASCII.GetBytes("{{ 'Clob value.'}}"));
            ionClobWithAnnotation.AddTypeAnnotation("annotation");
            ionValues.Add(new object[] { ionClobWithAnnotation });

            var ionDecimalWithAnnotation = ValueFactory.NewDecimal(0.1);
            ionDecimalWithAnnotation.AddTypeAnnotation("annotation");
            ionValues.Add(new object[] { ionDecimalWithAnnotation });

            var ionFloatWithAnnotation = ValueFactory.NewFloat(1.1);
            ionFloatWithAnnotation.AddTypeAnnotation("annotation");
            ionValues.Add(new object[] { ionFloatWithAnnotation });

            var ionIntWithAnnotation = ValueFactory.NewInt(2);
            ionIntWithAnnotation.AddTypeAnnotation("annotation");
            ionValues.Add(new object[] { ionIntWithAnnotation });

            var ionListWithAnnotation = ValueFactory.NewEmptyList();
            ionListWithAnnotation.Add(ValueFactory.NewInt(3));
            ionListWithAnnotation.AddTypeAnnotation("annotation");
            ionValues.Add(new object[] { ionListWithAnnotation });

            var ionNullWithAnnotation = ValueFactory.NewNull();
            ionNullWithAnnotation.AddTypeAnnotation("annotation");
            ionValues.Add(new object[] { ionNullWithAnnotation });

            var ionSexpWithAnnotation = ValueFactory.NewEmptySexp();
            ionSexpWithAnnotation.Add(ValueFactory.NewString("value"));
            ionSexpWithAnnotation.AddTypeAnnotation("annotation");
            ionValues.Add(new object[] { ionSexpWithAnnotation });

            var ionStringWithAnnotation = ValueFactory.NewString("value");
            ionStringWithAnnotation.AddTypeAnnotation("annotation");
            ionValues.Add(new object[] { ionStringWithAnnotation });

            var ionStructWithAnnotation = ValueFactory.NewEmptyStruct();
            ionStructWithAnnotation.SetField("value", ValueFactory.NewBool(true));
            ionStructWithAnnotation.AddTypeAnnotation("annotation");
            ionValues.Add(new object[] { ionStructWithAnnotation });

            var ionSymbolWithAnnotation = ValueFactory.NewSymbol("symbol");
            ionSymbolWithAnnotation.AddTypeAnnotation("annotation");
            ionValues.Add(new object[] { ionSymbolWithAnnotation });

            var ionTimestampWithAnnotation = ValueFactory.NewTimestamp(new IonDotnet.Timestamp(DateTime.Now));
            ionTimestampWithAnnotation.AddTypeAnnotation("annotation");
            ionValues.Add(new object[] { ionTimestampWithAnnotation });

            var ionNullBlobWithAnnotation = ValueFactory.NewNullBlob();
            ionNullBlobWithAnnotation.AddTypeAnnotation("annotation");
            ionValues.Add(new object[] { ionNullBlobWithAnnotation });

            var ionNullBoolWithAnnotation = ValueFactory.NewNullBool();
            ionNullBoolWithAnnotation.AddTypeAnnotation("annotation");
            ionValues.Add(new object[] { ionNullBoolWithAnnotation });

            var ionNullClobWithAnnotation = ValueFactory.NewNullClob();
            ionNullClobWithAnnotation.AddTypeAnnotation("annotation");
            ionValues.Add(new object[] { ionNullClobWithAnnotation });

            var ionNullDecimalWithAnnotation = ValueFactory.NewNullDecimal();
            ionNullDecimalWithAnnotation.AddTypeAnnotation("annotation");
            ionValues.Add(new object[] { ionNullDecimalWithAnnotation });

            var ionNullFloatWithAnnotation = ValueFactory.NewNullFloat();
            ionNullFloatWithAnnotation.AddTypeAnnotation("annotation");
            ionValues.Add(new object[] { ionNullFloatWithAnnotation });

            var ionNullIntWithAnnotation = ValueFactory.NewNullInt();
            ionNullIntWithAnnotation.AddTypeAnnotation("annotation");
            ionValues.Add(new object[] { ionNullIntWithAnnotation });

            var ionNullListWithAnnotation = ValueFactory.NewNullList();
            ionNullListWithAnnotation.AddTypeAnnotation("annotation");
            ionValues.Add(new object[] { ionNullListWithAnnotation });

            var ionNullSexpWithAnnotation = ValueFactory.NewNullSexp();
            ionNullSexpWithAnnotation.AddTypeAnnotation("annotation");
            ionValues.Add(new object[] { ionNullSexpWithAnnotation });

            var ionNullStringWithAnnotation = ValueFactory.NewNullString();
            ionNullStringWithAnnotation.AddTypeAnnotation("annotation");
            ionValues.Add(new object[] { ionNullStringWithAnnotation });

            var ionNullStructWithAnnotation = ValueFactory.NewNullStruct();
            ionNullStructWithAnnotation.AddTypeAnnotation("annotation");
            ionValues.Add(new object[] { ionNullStructWithAnnotation });

            var ionNullSymbolWithAnnotation = ValueFactory.NewNullSymbol();
            ionNullSymbolWithAnnotation.AddTypeAnnotation("annotation");
            ionValues.Add(new object[] { ionNullSymbolWithAnnotation });

            var ionNullTimestampWithAnnotation = ValueFactory.NewNullTimestamp();
            ionNullTimestampWithAnnotation.AddTypeAnnotation("annotation");
            ionValues.Add(new object[] { ionNullTimestampWithAnnotation });

            return ionValues;
        }
    }
}<|MERGE_RESOLUTION|>--- conflicted
+++ resolved
@@ -37,7 +37,8 @@
         public static async Task SetUp(TestContext context)
         {
             // Get AWS configuration properties from .runsettings file.
-            string region = context.Properties["region"].ToString();
+            //string region = context.Properties["region"].ToString();
+            var region = "eu-west-1";
 
             amazonQldbSessionConfig = IntegrationTestBase.CreateAmazonQLDBSessionConfig(region);
             integrationTestBase = new IntegrationTestBase(Constants.LedgerName, region);
@@ -568,13 +569,8 @@
 
             try
             {
-<<<<<<< HEAD
-                // Run several threads updating the same document in parallel to trigger OCC exception.
-                const int numThreads = 10;
-=======
                 // Run three threads updating the same document in parallel to trigger OCC exception.
                 const int numThreads = 3;
->>>>>>> f45217f9
                 var tasks = new List<Task>();
                 for (int i = 0; i < numThreads; i++)
                 {
