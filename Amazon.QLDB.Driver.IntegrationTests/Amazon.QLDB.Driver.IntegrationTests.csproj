--- conflicted
+++ resolved
@@ -16,13 +16,8 @@
       <IncludeAssets>runtime; build; native; contentfiles; analyzers; buildtransitive</IncludeAssets>
     </PackageReference>
     <PackageReference Include="NLog" Version="5.0.1" />
-<<<<<<< HEAD
     <PackageReference Include="AWSSDK.QLDB" Version="3.7.3.81" />
-    <PackageReference Include="AWSSDK.QLDBSession" Version="3.7.0.178" />
-=======
-    <PackageReference Include="AWSSDK.QLDB" Version="3.7.3.73" />
     <PackageReference Include="AWSSDK.QLDBSession" Version="3.7.0.190" />
->>>>>>> 38fc5bf7
   </ItemGroup>
 
   <ItemGroup>
