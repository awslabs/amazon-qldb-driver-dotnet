﻿/*
 * Copyright Amazon.com, Inc. or its affiliates. All Rights Reserved.
 *
 * Licensed under the Apache License, Version 2.0 (the "License"). You may not use this file except in compliance with
 * the License. A copy of the License is located at
 *
 * http://www.apache.org/licenses/LICENSE-2.0
 *
 * or in the "license" file accompanying this file. This file is distributed on an "AS IS" BASIS, WITHOUT WARRANTIES OR
 * CONDITIONS OF ANY KIND, either express or implied. See the License for the specific language governing permissions
 * and limitations under the License.
 */

[assembly: System.Runtime.CompilerServices.InternalsVisibleTo("DynamicProxyGenAssembly2," +
                                                              "PublicKey=0024000004800000940000000602000000240000525341310004000001000100c547cac37abd99" +
                                                              "c8db225ef2f6c8a3602f3b3606cc9891605d02baa56104f4cfc0734aa39b93bf7852f7d9266654753cc297e7" +
                                                              "d2edfe0bac1cdcf9f717241550e0a7b191195b7667bb4f64bcb8e2121380fd1d9d46ad2d92d2d15605093924" +
                                                              "cceaf74c4861eff62abf69b9291ed0a340e113be11e6a7d3113e92484cf7045cc7")] 

namespace Amazon.QLDB.Driver.Tests
{
    using System;
    using System.Collections.Generic;
    using System.IO;
    using System.Net;
    using System.Threading;
    using System.Threading.Tasks;
    using Amazon.IonDotnet.Tree;
    using Amazon.QLDBSession;
    using Amazon.QLDBSession.Model;
    using Amazon.Runtime;
    using Microsoft.Extensions.Logging.Abstractions;
    using Microsoft.VisualStudio.TestTools.UnitTesting;
    using Moq;

    [TestClass]
    public class QldbSessionTests
    {
        private static QldbSession qldbSession;
        private static Mock<Session> mockSession;
        private static Mock<MockDisposeDelegate> mockAction;
        private static readonly byte[] digest = new byte[] { 89, 49, 253, 196, 209, 176, 42, 98, 35, 214, 6, 163, 93,
            141, 170, 92, 75, 218, 111, 151, 173, 49, 57, 144, 227, 72, 215, 194, 186, 93, 85, 108,
        };
        private static readonly byte[] tableNameDigest = new byte[] { 74, 241, 166, 213, 255, 79, 206, 123, 125, 76, 2,
            77, 4, 141, 74, 225, 141, 20, 87, 7, 142, 87, 99, 123, 64, 107, 231, 142, 34, 137, 178, 113
        };

        [TestInitialize]
        public void SetupTest()
        {
            mockAction = new Mock<MockDisposeDelegate>();
            mockSession = new Mock<Session>(null, null, null, null, null);
            qldbSession = new QldbSession(mockSession.Object, mockAction.Object.DisposeDelegate, NullLogger.Instance);
        }

        [TestMethod]
        public void TestConstructorReturnsValidSession()
        {
            Assert.IsNotNull(qldbSession);
        }

        [TestMethod]
        public void TestReleaseSession()
        {
            qldbSession.Release();
            mockAction.Verify(x => x.DisposeDelegate(qldbSession), Times.Once);
        }

        [TestMethod]
        public void TestQldbSessionConstrcutorReturnsValidObject()
        {
            Assert.IsNotNull(qldbSession);
        }

        [DataTestMethod]
        [DynamicData(nameof(CreateExecuteTestData), DynamicDataSourceType.Method)]
<<<<<<< HEAD
        public void Execute_CustomerTransactionTest(Func<TransactionExecutor, Object> transaction, Object expected, Type expectedExceptionType, Type innerExceptionType,
=======
        public async Task Execute_CustomerTransactionTest(Func<TransactionExecutor, Task<Object>> transaction, Object expected, Type expectedExceptionType, Type innerExceptionType,
>>>>>>> f47f4f2b
            Times startTxnTimes, Times executeTimes, Times commitTimes, Times abortTimes, Times retryTimes)
        {
            mockSession.Setup(x => x.StartTransaction(It.IsAny<CancellationToken>())).ReturnsAsync(new StartTransactionResult
            {
                TransactionId = "testTransactionIdddddd"
            });

            mockSession.Setup(x => x.ExecuteStatement(
                    It.IsAny<string>(),
                    It.IsAny<string>(),
                    It.IsAny<List<IIonValue>>(),
                    It.IsAny<CancellationToken>()))
                .ReturnsAsync(new ExecuteStatementResult
                {
                    FirstPage = new Page
                    {
                        NextPageToken = null,
                        Values = new List<ValueHolder>()
                    }
                });

            mockSession.Setup(x => x.CommitTransaction(It.IsAny<string>(), It.IsAny<MemoryStream>(), It.IsAny<CancellationToken>()))
                .ReturnsAsync(new CommitTransactionResult
                {
                    CommitDigest = new MemoryStream(digest)
                });

            try
            {
                var result = await qldbSession.Execute(transaction);

                Assert.IsNull(expectedExceptionType);
                Assert.AreEqual(expected, result);
            }
            catch (Exception e)
            {
                Assert.IsNotNull(expectedExceptionType);

                Assert.IsInstanceOfType(e, expectedExceptionType);

                if (innerExceptionType != null)
                {
                    Assert.IsInstanceOfType(e.InnerException, innerExceptionType);
                }
            }

            mockSession.Verify(s => s.StartTransaction(It.IsAny<CancellationToken>()), startTxnTimes);
            mockSession.Verify(s => s.ExecuteStatement(It.IsAny<string>(), It.IsAny<string>(), It.IsAny<List<IIonValue>>(), It.IsAny<CancellationToken>()), executeTimes);
            mockSession.Verify(s => s.CommitTransaction(It.IsAny<string>(), It.IsAny<MemoryStream>(), It.IsAny<CancellationToken>()), commitTimes);

            mockSession.Verify(s => s.AbortTransaction(It.IsAny<CancellationToken>()), abortTimes);
            mockAction.Verify(s => s.DisposeDelegate(qldbSession), retryTimes);
        }

        public static IEnumerable<object[]> CreateExecuteTestData()
        {
            Func<TransactionExecutor, Task<object>> executeNormal = async txn =>
            {
                await txn.Execute("testStatement");
                return "result";
            };

            Func<TransactionExecutor, Task<object>> executeAbort = async txn =>
            {
                await txn.Execute("testStatement");
                await txn.Abort();
                return "result";
            };

            Func<TransactionExecutor, Task<object>> customerException = async txn =>
            {
                await txn.Execute("testStatement");
                throw new ArgumentException("some thing wrong");
            };

            return new List<object[]>() {
                new object[] { executeNormal, "result", null, null, Times.Once(), Times.Once(), Times.Once(), Times.Never(), Times.Never() },
                new object[] { executeAbort, null, typeof(TransactionAbortedException), null, Times.Once(), Times.Once(), Times.Never(), Times.Once(), Times.Never() },
                new object[] { customerException, null, typeof(QldbTransactionException), typeof(ArgumentException), Times.Once(), Times.Once(), Times.Never(), Times.Once(), Times.Never() }
            };
        }

        [DataTestMethod]
        [DynamicData(nameof(CreateExceptionTestData), DynamicDataSourceType.Method)]
        public async Task Execute_ThrowException_ThrowExpectedException(Exception exception,
            Type expectedExceptionType, Type innerExceptionType, Times abortTransactionCalledTimes)
        {
            mockSession.Setup(x => x.StartTransaction(It.IsAny<CancellationToken>())).ReturnsAsync(new StartTransactionResult
            {
                TransactionId = "testTransactionIdddddd"
            });
            mockSession.Setup(x => x.ExecuteStatement(
                It.IsAny<string>(),
                It.IsAny<string>(),
                It.IsAny<List<IIonValue>>(),
                It.IsAny<CancellationToken>()))
                .ThrowsAsync(exception);

            try
            {
                await qldbSession.Execute(
                    async (TransactionExecutor txn) => { await txn.Execute("testStatement"); return true; });
            }
            catch (Exception e)
            {
                Assert.AreEqual(expectedExceptionType, e.GetType());
                if (innerExceptionType != null)
                {
                    Assert.AreEqual(innerExceptionType, e.InnerException.GetType());
                }
                mockSession.Verify(s => s.End(It.IsAny<CancellationToken>()), Times.Never);
                mockSession.Verify(s => s.AbortTransaction(It.IsAny<CancellationToken>()), abortTransactionCalledTimes);
                return;
            }
            Assert.Fail();
        }

        public static IEnumerable<object[]> CreateExceptionTestData()
        {
            return new List<object[]>() {
                new object[] { new CapacityExceededException("Capacity Exceeded Exception", ErrorType.Receiver, "errorCode", "requestId", HttpStatusCode.ServiceUnavailable),
                    typeof(RetriableException), typeof(CapacityExceededException),
                    Times.Once()},
                new object[] { new AmazonQLDBSessionException("", 0, "", "", HttpStatusCode.InternalServerError),
                    typeof(RetriableException), null,
                    Times.Once()},
                new object[] { new AmazonQLDBSessionException("", 0, "", "", HttpStatusCode.ServiceUnavailable),
                    typeof(RetriableException), null,
                    Times.Once()},
                new object[] { new AmazonQLDBSessionException("", 0, "", "", HttpStatusCode.Unauthorized),
                    typeof(QldbTransactionException), null,
                    Times.Once()},
                new object[] { new OccConflictException("occ"),
                    typeof(RetriableException), typeof(OccConflictException),
                    Times.Never()},
                new object[] { new AmazonServiceException(),
                    typeof(QldbTransactionException), typeof(AmazonServiceException),
                    Times.Once()},
                new object[] { new InvalidSessionException("invalid session"),
                    typeof(RetriableException), typeof(InvalidSessionException),
                    Times.Never()},
                new object[] { new QldbTransactionException(string.Empty, true, new BadRequestException("Bad request")),
                    typeof(QldbTransactionException), typeof(BadRequestException),
                    Times.Never()},
                new object[] { new TransactionAbortedException("testTransactionIdddddd", true),
                    typeof(TransactionAbortedException), null,
                    Times.Never()},
                new object[] { new Exception("Customer Exception"),
                    typeof(QldbTransactionException), typeof(Exception),
                    Times.Once()}
            };
        }

        [TestMethod]
        public async Task Execute_ThrowBadRequestExceptionOnStartTransaction_ThrowTransactionOpenedException()
        {
            mockSession.Setup(x => x.StartTransaction(It.IsAny<CancellationToken>())).ThrowsAsync(new BadRequestException("bad request"));

            var ex = await Assert.ThrowsExceptionAsync<QldbTransactionException>(
                () => qldbSession.Execute(
                    async (TransactionExecutor txn) => { await txn.Execute("testStatement"); return true; }));

            Assert.IsTrue(ex.IsSessionAlive);
            mockSession.Verify(s => s.AbortTransaction(It.IsAny<CancellationToken>()), Times.Once);
        }

        [TestMethod]
        public async Task Execute_ThrowAmazonServiceExceptionOnAbort_ShouldNotThrowAmazonServiceException()
        {
            mockSession.Setup(x => x.StartTransaction(It.IsAny<CancellationToken>())).ThrowsAsync(new BadRequestException("bad request"));
            mockSession.Setup(x => x.AbortTransaction(It.IsAny<CancellationToken>())).ThrowsAsync(new AmazonServiceException());

            var ex = await Assert.ThrowsExceptionAsync<QldbTransactionException>(
                () => qldbSession.Execute(
                    async (TransactionExecutor txn) => {await txn.Execute("testStatement"); return true; }));

            Assert.IsFalse(ex.IsSessionAlive);
            mockSession.Verify(s => s.AbortTransaction(It.IsAny<CancellationToken>()), Times.Once);
        }

        [TestMethod]
<<<<<<< HEAD
        [DynamicData(nameof(CreateExceptions), DynamicDataSourceType.Method)]
        public void Execute_StartTransactionThrowExceptions(Exception exception)
        {
            mockSession.Setup(x => x.StartTransaction()).Throws(exception);

            if (exception.GetType() == typeof(Exception) ||
                (exception.GetType() == typeof(AmazonServiceException) && ((AmazonServiceException)exception).StatusCode != HttpStatusCode.InternalServerError && ((AmazonServiceException)exception).StatusCode != HttpStatusCode.ServiceUnavailable))
            {
                Assert.ThrowsException<QldbTransactionException>(
                    () => qldbSession.Execute(
                        (TransactionExecutor txn) => { txn.Execute("testStatement"); return true; }));

            } else {
                Assert.ThrowsException<RetriableException>(
                    () => qldbSession.Execute(
                        (TransactionExecutor txn) => { txn.Execute("testStatement"); return true; }));
            }
        }

        [TestMethod]
        public void TestStartTransactionReturnsANewTransaction()
=======
        public async Task TestStartTransactionReturnsANewTransaction()
>>>>>>> f47f4f2b
        {
            mockSession.Setup(x => x.StartTransaction(It.IsAny<CancellationToken>())).ReturnsAsync(new StartTransactionResult
            {
                TransactionId = "testTransactionIdddddd"
            });

            var transaction = await qldbSession.StartTransaction();
            Assert.IsNotNull(transaction);
        }

        internal class MockDisposeDelegate
        {
            public virtual void DisposeDelegate(QldbSession session)
            {
            }
        }

        public static IEnumerable<Object[]> CreateExceptions()
        {
            return new List<object[]>()
            {
                new object[] { new InvalidSessionException("message") },
                new object[] { new OccConflictException("message") },
                new object[] { new AmazonServiceException("message", new Exception(), HttpStatusCode.InternalServerError) },
                new object[] { new AmazonServiceException("message", new Exception(), HttpStatusCode.ServiceUnavailable) },
                new object[] { new AmazonServiceException("message", new Exception(), HttpStatusCode.Conflict) },
                new object[] { new Exception("message")},
                new object[] { new CapacityExceededException("message", ErrorType.Receiver, "errorCode", "requestId", HttpStatusCode.ServiceUnavailable) },
            };
        }
    }
}<|MERGE_RESOLUTION|>--- conflicted
+++ resolved
@@ -15,7 +15,7 @@
                                                               "PublicKey=0024000004800000940000000602000000240000525341310004000001000100c547cac37abd99" +
                                                               "c8db225ef2f6c8a3602f3b3606cc9891605d02baa56104f4cfc0734aa39b93bf7852f7d9266654753cc297e7" +
                                                               "d2edfe0bac1cdcf9f717241550e0a7b191195b7667bb4f64bcb8e2121380fd1d9d46ad2d92d2d15605093924" +
-                                                              "cceaf74c4861eff62abf69b9291ed0a340e113be11e6a7d3113e92484cf7045cc7")] 
+                                                              "cceaf74c4861eff62abf69b9291ed0a340e113be11e6a7d3113e92484cf7045cc7")]
 
 namespace Amazon.QLDB.Driver.Tests
 {
@@ -75,11 +75,7 @@
 
         [DataTestMethod]
         [DynamicData(nameof(CreateExecuteTestData), DynamicDataSourceType.Method)]
-<<<<<<< HEAD
-        public void Execute_CustomerTransactionTest(Func<TransactionExecutor, Object> transaction, Object expected, Type expectedExceptionType, Type innerExceptionType,
-=======
         public async Task Execute_CustomerTransactionTest(Func<TransactionExecutor, Task<Object>> transaction, Object expected, Type expectedExceptionType, Type innerExceptionType,
->>>>>>> f47f4f2b
             Times startTxnTimes, Times executeTimes, Times commitTimes, Times abortTimes, Times retryTimes)
         {
             mockSession.Setup(x => x.StartTransaction(It.IsAny<CancellationToken>())).ReturnsAsync(new StartTransactionResult
@@ -261,31 +257,27 @@
         }
 
         [TestMethod]
-<<<<<<< HEAD
         [DynamicData(nameof(CreateExceptions), DynamicDataSourceType.Method)]
-        public void Execute_StartTransactionThrowExceptions(Exception exception)
-        {
-            mockSession.Setup(x => x.StartTransaction()).Throws(exception);
+        public async Task Execute_StartTransactionThrowExceptions(Exception exception)
+        {
+            mockSession.Setup(x => x.StartTransaction(It.IsAny<CancellationToken>())).ThrowsAsync(exception);
 
             if (exception.GetType() == typeof(Exception) ||
                 (exception.GetType() == typeof(AmazonServiceException) && ((AmazonServiceException)exception).StatusCode != HttpStatusCode.InternalServerError && ((AmazonServiceException)exception).StatusCode != HttpStatusCode.ServiceUnavailable))
             {
-                Assert.ThrowsException<QldbTransactionException>(
+                await Assert.ThrowsExceptionAsync<QldbTransactionException>(
                     () => qldbSession.Execute(
-                        (TransactionExecutor txn) => { txn.Execute("testStatement"); return true; }));
+                        async (TransactionExecutor txn) => { await txn.Execute("testStatement"); return true; }));
 
             } else {
-                Assert.ThrowsException<RetriableException>(
+                await Assert.ThrowsExceptionAsync<RetriableException>(
                     () => qldbSession.Execute(
-                        (TransactionExecutor txn) => { txn.Execute("testStatement"); return true; }));
-            }
-        }
-
-        [TestMethod]
-        public void TestStartTransactionReturnsANewTransaction()
-=======
+                        async (TransactionExecutor txn) => { await txn.Execute("testStatement"); return true; }));
+            }
+        }
+
+        [TestMethod]
         public async Task TestStartTransactionReturnsANewTransaction()
->>>>>>> f47f4f2b
         {
             mockSession.Setup(x => x.StartTransaction(It.IsAny<CancellationToken>())).ReturnsAsync(new StartTransactionResult
             {
