﻿<Project Sdk="Microsoft.NET.Sdk">

  <PropertyGroup>
    <TargetFrameworks>netcoreapp2.1;netcoreapp3.1;net48</TargetFrameworks>
    <IsPackable>false</IsPackable>
    <SignAssembly>true</SignAssembly>
    <AssemblyOriginatorKeyFile>..\public.snk</AssemblyOriginatorKeyFile>
<<<<<<< HEAD
    <ReleaseVersion>1.0.0-rc.1</ReleaseVersion>
    <LangVersion>Latest</LangVersion>
=======
    <ReleaseVersion>1.0.1</ReleaseVersion>
>>>>>>> 48a74c84
  </PropertyGroup>

  <ItemGroup>
    <PackageReference Include="Moq" Version="4.14.4" />
    <PackageReference Include="MSTest.TestAdapter" Version="2.1.2" />
    <PackageReference Include="MSTest.TestFramework" Version="2.1.2" />
    <PackageReference Include="Microsoft.NET.Test.Sdk" Version="16.7.0" />
    <PackageReference Include="coverlet.collector" Version="1.3.0">
      <PrivateAssets>all</PrivateAssets>
      <IncludeAssets>runtime; build; native; contentfiles; analyzers; buildtransitive</IncludeAssets>
    </PackageReference>
  </ItemGroup>

  <ItemGroup>
    <ProjectReference Include="..\Amazon.QLDB.Driver\Amazon.QLDB.Driver.csproj" />
  </ItemGroup>
</Project><|MERGE_RESOLUTION|>--- conflicted
+++ resolved
@@ -5,12 +5,8 @@
     <IsPackable>false</IsPackable>
     <SignAssembly>true</SignAssembly>
     <AssemblyOriginatorKeyFile>..\public.snk</AssemblyOriginatorKeyFile>
-<<<<<<< HEAD
-    <ReleaseVersion>1.0.0-rc.1</ReleaseVersion>
+    <ReleaseVersion>1.0.1</ReleaseVersion>
     <LangVersion>Latest</LangVersion>
-=======
-    <ReleaseVersion>1.0.1</ReleaseVersion>
->>>>>>> 48a74c84
   </PropertyGroup>
 
   <ItemGroup>
