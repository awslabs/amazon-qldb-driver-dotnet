--- conflicted
+++ resolved
@@ -40,11 +40,7 @@
         }
 
         /// <inheritdoc/>
-<<<<<<< HEAD
-        public async Task<T> RetriableExecute<T>(Func<CancellationToken, Task<T>> func, RetryPolicy retryPolicy, Func<CancellationToken, Task> recoverAction, Func<int, CancellationToken, Task> retryAction, CancellationToken cancellationToken = default)
-=======
-        public T RetriableExecute<T>(Func<T> func, RetryPolicy retryPolicy, Action newSessionAction, Action nextSessionAction, Action<int> retryAction)
->>>>>>> f45217f9
+        public async Task<T> RetriableExecute<T>(Func<CancellationToken, Task<T>> func, RetryPolicy retryPolicy, Func<CancellationToken, Task> newSessionAction, Func<CancellationToken, Task> nextSessionAction, Func<int, CancellationToken, Task> retryAction, CancellationToken cancellationToken = default)
         {
             Exception last = null;
             int retryAttempt = 0;
@@ -53,11 +49,7 @@
             {
                 try
                 {
-<<<<<<< HEAD
                     return await func(cancellationToken);
-=======
-                    return func();
->>>>>>> f45217f9
                 }
                 catch (QldbTransactionException ex)
                 {
@@ -65,20 +57,7 @@
 
                     if (!(ex is RetriableException))
                     {
-<<<<<<< HEAD
-                        this.logger?.LogWarning(uex, "A exception has occurred. Attempting retry {}. Errored Transaction ID: {}.",
-                            ++retryAttempt, TryGetTransactionId(ex));
-
-                        if (retryAction != null)
-                        {
-                            await retryAction(retryAttempt, cancellationToken);
-                        }
-
-                        var backoffDelay = retryPolicy.BackoffStrategy.CalculateDelay(new RetryPolicyContext(retryAttempt, uex));
-                        await Task.Delay(backoffDelay, cancellationToken);
-=======
                         throw iex;
->>>>>>> f45217f9
                     }
 
                     last = iex.InnerException == null ? iex : iex.InnerException;
@@ -91,36 +70,27 @@
                                 ++retryAttempt,
                                 TryGetTransactionId(ex));
 
-<<<<<<< HEAD
                         if (retryAction != null)
                         {
                             await retryAction(retryAttempt, cancellationToken);
                         }
 
-                        await recoverAction(cancellationToken);
-                    }
-                    else
-                    {
-                        throw last;
-=======
-                        retryAction?.Invoke(retryAttempt);
-
-                        Thread.Sleep(retryPolicy.BackoffStrategy.CalculateDelay(new RetryPolicyContext(retryAttempt, iex)));
+                        var backoffDelay = retryPolicy.BackoffStrategy.CalculateDelay(new RetryPolicyContext(retryAttempt, iex));
+                        await Task.Delay(backoffDelay, cancellationToken);
 
                         if (!ex.IsSessionAlive)
                         {
                             if (iex is InvalidSessionException)
                             {
-                                newSessionAction();
+                                await newSessionAction(cancellationToken);
                             }
                             else
                             {
-                                nextSessionAction();
+                                await nextSessionAction(cancellationToken);
                             }
                         }
 
                         continue;
->>>>>>> f45217f9
                     }
 
                     throw last;
@@ -130,9 +100,9 @@
             throw last;
         }
 
-        public Task<T> RetriableExecute<T>(Func<Task<T>> func, RetryPolicy retryPolicy, Func<Task> recoverAction, Func<int, Task> retryAction, CancellationToken cancellationToken = default)
+        public Task<T> RetriableExecute<T>(Func<Task<T>> func, RetryPolicy retryPolicy, Func<Task> newSession, Func<Task> nextSession, Func<int, Task> retryAction, CancellationToken cancellationToken = default)
         {
-            return this.RetriableExecute(ct => func(), retryPolicy, ct => recoverAction(), (arg, ct) => retryAction(arg), cancellationToken);
+            return this.RetriableExecute(ct => func(), retryPolicy, ct => newSession(), ct => nextSession(), (arg, ct) => retryAction(arg), cancellationToken);
         }
 
         internal static bool IsTransactionExpiry(Exception ex)
