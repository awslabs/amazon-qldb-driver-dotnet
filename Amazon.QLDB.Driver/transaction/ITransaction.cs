--- conflicted
+++ resolved
@@ -14,11 +14,6 @@
 namespace Amazon.QLDB.Driver
 {
     using System;
-<<<<<<< HEAD
-    using System.Collections.Generic;
-    using Amazon.IonDotnet.Tree;
-=======
->>>>>>> 9f3ba0ed
     using Amazon.QLDBSession.Model;
     using Amazon.Runtime;
 
