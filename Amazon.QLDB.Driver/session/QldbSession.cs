﻿/*
 * Copyright Amazon.com, Inc. or its affiliates. All Rights Reserved.
 *
 * Licensed under the Apache License, Version 2.0 (the "License"). You may not use this file except in compliance with
 * the License. A copy of the License is located at
 *
 * http://www.apache.org/licenses/LICENSE-2.0
 *
 * or in the "license" file accompanying this file. This file is distributed on an "AS IS" BASIS, WITHOUT WARRANTIES OR
 * CONDITIONS OF ANY KIND, either express or implied. See the License for the specific language governing permissions
 * and limitations under the License.
 */

namespace Amazon.QLDB.Driver
{
    using System;
    using System.Net;
    using System.Threading;
    using System.Threading.Tasks;
    using Amazon.QLDBSession.Model;
    using Amazon.Runtime;
    using Microsoft.Extensions.Logging;

    /// <summary>
    /// <para>Represents a session to a specific ledger within QLDB, allowing for execution of PartiQL statements and
    /// retrieval of the associated results, along with control over transactions for bundling multiple executions.</para>
    ///
    /// <para>The execute methods provided will automatically retry themselves in the case that an unexpected recoverable error
    /// occurs, including OCC conflicts, by starting a brand new transaction and re-executing the statement within the new
    /// transaction.</para>
    ///
    /// <para>There are three methods of execution, ranging from simple to complex; the first two are recommended for their inbuilt
    /// error handling:
    /// <list type="bullet">
    /// <item><description>Execute(string, Action), Execute(string, Action, List), and Execute(string, Action, params IIonValue[])
    /// allow for a single statement to be executed within a transaction where the transaction is implicitly created
    /// and committed, and any recoverable errors are transparently handled. Each parameter besides the statement string
    /// have overloaded method variants where they are not necessary.</description></item>
    /// <item><description>Execute(Action, Action) and Execute(Func, Action) allow for more complex execution sequences where
    /// more than one execution can occur, as well as other method calls. The transaction is implicitly created and committed, and any
    /// recoverable errors are transparently handled. The second Action parameter has overloaded variants where it is not
    /// necessary.</description></item>
    /// <item><description><see cref="StartTransaction"/> allows for full control over when the transaction is committed and leaves the
    /// responsibility of OCC conflict handling up to the user. Transaction methods cannot be automatically retried, as
    /// the state of the transaction is ambiguous in the case of an unexpected error.</description></item>
    /// </list>
    /// </para>
    /// </summary>
    internal class QldbSession
    {
        private readonly ILogger logger;
        private readonly Action<QldbSession> releaseSession;
        private Session session;
        private bool isAlive;

        /// <summary>
        /// Initializes a new instance of the <see cref="QldbSession"/> class.
        /// </summary>
        ///
        /// <param name="session">The session object representing a communication channel with QLDB.</param>
        /// <param name="releaseSession">The delegate method to release the session.</param>
        /// <param name="logger">The logger to be used by this.</param>
        internal QldbSession(Session session, Action<QldbSession> releaseSession, ILogger logger)
        {
            this.session = session;
            this.releaseSession = releaseSession;
            this.logger = logger;
            this.isAlive = true;
        }

        public bool IsAlive()
        {
            return this.isAlive;
        }

        /// <summary>
        /// Close the internal session object.
        /// </summary>
        ///
        /// <param name="cancellationToken">
        ///     A cancellation token that can be used by other objects or threads to receive notice of cancellation.
        /// </param>
        public async Task Close(CancellationToken cancellationToken = default)
        {
            await this.session.End(cancellationToken);
        }

        /// <summary>
        /// Release the session which still can be used by another transaction.
        /// </summary>
        public void Release()
        {
            this.releaseSession(this);
        }

        /// <summary>
        /// Execute the Executor lambda against QLDB and retrieve the result within a transaction.
        /// </summary>
        ///
        /// <param name="func">The Executor lambda representing the block of code to be executed within the transaction. This cannot have any
        /// side effects as it may be invoked multiple times, and the result cannot be trusted until the
        /// transaction is committed.</param>
        /// <typeparam name="T">The return type.</typeparam>
        /// <param name="cancellationToken">
        ///     A cancellation token that can be used by other objects or threads to receive notice of cancellation.
        /// </param>
        ///
        /// <returns>The return value of executing the executor. Note that if you directly return a <see cref="IResult"/>, this will
        /// be automatically buffered in memory before the implicit commit to allow reading, as the commit will close
        /// any open results. Any other <see cref="IResult"/> instances created within the executor block will be
        /// invalidated, including if the return value is an object which nests said <see cref="IResult"/> instances within it.
        /// </returns>
        ///
        /// <exception cref="TransactionAbortedException">Thrown if the Executor lambda calls <see cref="TransactionExecutor.Abort"/>.</exception>
        /// <exception cref="QldbDriverException">Thrown when called on a disposed instance.</exception>
        /// <exception cref="AmazonServiceException">Thrown when there is an error executing against QLDB.</exception>
        public Task<T> Execute<T>(Func<TransactionExecutor, Task<T>> func, CancellationToken cancellationToken = default)
        {
            return this.Execute((transactionExecutor, token) => func(transactionExecutor), cancellationToken);
        }

        /// <summary>
        /// Execute the Executor lambda against QLDB and retrieve the result within a transaction.
        /// </summary>
        ///
        /// <param name="func">The Executor lambda representing the block of code to be executed within the transaction. This cannot have any
        /// side effects as it may be invoked multiple times, and the result cannot be trusted until the
        /// transaction is committed. The operation can be cancelled.</param>
        /// <typeparam name="T">The return type.</typeparam>
        /// <param name="cancellationToken">
        ///     A cancellation token that can be used by other objects or threads to receive notice of cancellation.
        /// </param>
        ///
        /// <returns>The return value of executing the executor. Note that if you directly return a <see cref="IResult"/>, this will
        /// be automatically buffered in memory before the implicit commit to allow reading, as the commit will close
        /// any open results. Any other <see cref="IResult"/> instances created within the executor block will be
        /// invalidated, including if the return value is an object which nests said <see cref="IResult"/> instances within it.
        /// </returns>
        ///
        /// <exception cref="TransactionAbortedException">Thrown if the Executor lambda calls <see cref="TransactionExecutor.Abort"/>.</exception>
        /// <exception cref="QldbDriverException">Thrown when called on a disposed instance.</exception>
        /// <exception cref="AmazonServiceException">Thrown when there is an error executing against QLDB.</exception>
        public async Task<T> Execute<T>(Func<TransactionExecutor, CancellationToken, Task<T>> func, CancellationToken cancellationToken = default)
        {
            ValidationUtils.AssertNotNull(func, "func");

            ITransaction transaction = null;
            string transactionId = "None";
            try
            {
<<<<<<< HEAD
                transaction = this.StartTransaction();
                transactionId = transaction.Id;
                T returnedValue = func(new TransactionExecutor(transaction));
=======
                transaction = await this.StartTransaction(cancellationToken);
                T returnedValue = await func(new TransactionExecutor(transaction), cancellationToken);
>>>>>>> f47f4f2b
                if (returnedValue is IResult)
                {
                    returnedValue = (T)(object)await BufferedResult.BufferResult((IResult)returnedValue);
                }

                await transaction.Commit(cancellationToken);
                return returnedValue;
            }
            catch (InvalidSessionException ise)
            {
                this.isAlive = false;
                throw new RetriableException(transactionId, false, ise);
            }
            catch (OccConflictException occ)
            {
                throw new RetriableException(transactionId, occ);
            }
            catch (AmazonServiceException ase)
            {
                if (ase.StatusCode == HttpStatusCode.InternalServerError ||
                    ase.StatusCode == HttpStatusCode.ServiceUnavailable)
                {
<<<<<<< HEAD
                    throw new RetriableException(transactionId, this.TryAbort(transaction), ase);
                }

                throw new QldbTransactionException(transactionId, this.TryAbort(transaction), ase);
=======
                    throw new RetriableException(transaction.Id, await this.TryAbort(transaction, cancellationToken), ase);
                }

                throw new QldbTransactionException(transaction.Id, await this.TryAbort(transaction, cancellationToken), ase);
>>>>>>> f47f4f2b
            }
            catch (QldbTransactionException te)
            {
                throw te;
            }
            catch (Exception e)
            {
<<<<<<< HEAD
                throw new QldbTransactionException(transactionId, this.TryAbort(transaction), e);
=======
                throw new QldbTransactionException(transaction == null ? null : transaction.Id, await this.TryAbort(transaction, cancellationToken), e);
>>>>>>> f47f4f2b
            }
        }

        /// <summary>
        /// Create a transaction object which allows for granular control over when a transaction is aborted or committed.
        /// </summary>
        ///
        /// <param name="cancellationToken">
        ///     A cancellation token that can be used by other objects or threads to receive notice of cancellation.
        /// </param>
        ///
        /// <returns>The newly created transaction object.</returns>
        public virtual async Task<ITransaction> StartTransaction(CancellationToken cancellationToken = default)
        {
            try
            {
                var startTransactionResult = await this.session.StartTransaction(cancellationToken);
                return new Transaction(this.session, startTransactionResult.TransactionId, this.logger);
            }
            catch (BadRequestException e)
            {
                throw new QldbTransactionException(ExceptionMessages.TransactionAlreadyOpened, string.Empty, await this.TryAbort(null, cancellationToken), e);
            }
        }

        /// <summary>
        /// Retrieve the ID of this session..
        /// </summary>
        ///
        /// <returns>The ID of this session.</returns>
        internal string GetSessionId()
        {
            return this.session.SessionId;
        }

        /// <summary>
        /// Try to abort the transaction.
        /// </summary>
        ///
        /// <param name="transaction">The transaction to abort.</param>
        /// <param name="cancellationToken">
        ///     A cancellation token that can be used by other objects or threads to receive notice of cancellation.
        /// </param>
        ///
        /// <returns>Whether the abort call has succeeded.</returns>
        /// <exception cref="AmazonServiceException">If there is an error communicating with QLDB.</exception>
        private async Task<bool> TryAbort(ITransaction transaction, CancellationToken cancellationToken = default)
        {
            try
            {
                if (transaction != null)
                {
                    await transaction.Abort(cancellationToken);
                }
                else
                {
                    await this.session.AbortTransaction(cancellationToken);
                }
            }
            catch (AmazonServiceException ase)
            {
                this.logger.LogWarning("This session is invalid on ABORT: {}", ase);
                this.isAlive = false;
                return false;
            }

            return true;
        }
    }
}<|MERGE_RESOLUTION|>--- conflicted
+++ resolved
@@ -148,14 +148,9 @@
             string transactionId = "None";
             try
             {
-<<<<<<< HEAD
-                transaction = this.StartTransaction();
+                transaction = await this.StartTransaction(cancellationToken);
                 transactionId = transaction.Id;
-                T returnedValue = func(new TransactionExecutor(transaction));
-=======
-                transaction = await this.StartTransaction(cancellationToken);
                 T returnedValue = await func(new TransactionExecutor(transaction), cancellationToken);
->>>>>>> f47f4f2b
                 if (returnedValue is IResult)
                 {
                     returnedValue = (T)(object)await BufferedResult.BufferResult((IResult)returnedValue);
@@ -178,17 +173,10 @@
                 if (ase.StatusCode == HttpStatusCode.InternalServerError ||
                     ase.StatusCode == HttpStatusCode.ServiceUnavailable)
                 {
-<<<<<<< HEAD
-                    throw new RetriableException(transactionId, this.TryAbort(transaction), ase);
-                }
-
-                throw new QldbTransactionException(transactionId, this.TryAbort(transaction), ase);
-=======
-                    throw new RetriableException(transaction.Id, await this.TryAbort(transaction, cancellationToken), ase);
-                }
-
-                throw new QldbTransactionException(transaction.Id, await this.TryAbort(transaction, cancellationToken), ase);
->>>>>>> f47f4f2b
+                    throw new RetriableException(transactionId, await this.TryAbort(transaction, cancellationToken), ase);
+                }
+
+                throw new QldbTransactionException(transactionId, await this.TryAbort(transaction, cancellationToken), ase);
             }
             catch (QldbTransactionException te)
             {
@@ -196,11 +184,7 @@
             }
             catch (Exception e)
             {
-<<<<<<< HEAD
-                throw new QldbTransactionException(transactionId, this.TryAbort(transaction), e);
-=======
-                throw new QldbTransactionException(transaction == null ? null : transaction.Id, await this.TryAbort(transaction, cancellationToken), e);
->>>>>>> f47f4f2b
+                throw new QldbTransactionException(transactionId, await this.TryAbort(transaction, cancellationToken), e);
             }
         }
 
