--- conflicted
+++ resolved
@@ -68,40 +68,21 @@
             this.isAlive = true;
         }
 
-<<<<<<< HEAD
-        /// <summary>
-        /// Close the internal session object and mark the session closed.
-        /// </summary>
-        ///
-        /// <param name="cancellationToken">
-        ///     A cancellation token that can be used by other objects or threads to receive notice of cancellation.
-        /// </param>
-        public async Task Destroy(CancellationToken cancellationToken = default)
-        {
-            if (!this.isClosed)
-            {
-                this.isClosed = true;
-                if (!this.isDisposed)
-                {
-                    this.isDisposed = true;
-                    this.disposeDelegate(null);
-                }
-
-                await this.session.End(cancellationToken);
-            }
-=======
         public bool IsAlive()
         {
             return this.isAlive;
->>>>>>> f45217f9
         }
 
         /// <summary>
         /// Close the internal session object.
         /// </summary>
-        public void Close()
-        {
-            this.session.End();
+        ///
+        /// <param name="cancellationToken">
+        ///     A cancellation token that can be used by other objects or threads to receive notice of cancellation.
+        /// </param>
+        public async Task Close(CancellationToken cancellationToken = default)
+        {
+            await this.session.End(cancellationToken);
         }
 
         /// <summary>
@@ -131,7 +112,6 @@
         /// </returns>
         ///
         /// <exception cref="TransactionAbortedException">Thrown if the Executor lambda calls <see cref="TransactionExecutor.Abort"/>.</exception>
-        /// <exception cref="TransactionAlreadyOpenException">Thrown if the transaction has already been opened.</exception>
         /// <exception cref="QldbDriverException">Thrown when called on a disposed instance.</exception>
         /// <exception cref="AmazonServiceException">Thrown when there is an error executing against QLDB.</exception>
         public Task<T> Execute<T>(Func<TransactionExecutor, Task<T>> func, CancellationToken cancellationToken = default)
@@ -158,7 +138,6 @@
         /// </returns>
         ///
         /// <exception cref="TransactionAbortedException">Thrown if the Executor lambda calls <see cref="TransactionExecutor.Abort"/>.</exception>
-        /// <exception cref="TransactionAlreadyOpenException">Thrown if the transaction has already been opened.</exception>
         /// <exception cref="QldbDriverException">Thrown when called on a disposed instance.</exception>
         /// <exception cref="AmazonServiceException">Thrown when there is an error executing against QLDB.</exception>
         public async Task<T> Execute<T>(Func<TransactionExecutor, CancellationToken, Task<T>> func, CancellationToken cancellationToken = default)
@@ -172,7 +151,7 @@
                 T returnedValue = await func(new TransactionExecutor(transaction), cancellationToken);
                 if (returnedValue is IResult)
                 {
-                    returnedValue = (T)(object) await BufferedResult.BufferResult((IResult)returnedValue);
+                    returnedValue = (T)(object)await BufferedResult.BufferResult((IResult)returnedValue);
                 }
 
                 await transaction.Commit(cancellationToken);
@@ -180,13 +159,8 @@
             }
             catch (InvalidSessionException ise)
             {
-<<<<<<< HEAD
-                await this.Destroy(cancellationToken);
-                throw ise;
-=======
                 this.isAlive = false;
                 throw new RetriableException(transaction.Id, false, ise);
->>>>>>> f45217f9
             }
             catch (OccConflictException occ)
             {
@@ -194,18 +168,13 @@
             }
             catch (AmazonServiceException ase)
             {
-<<<<<<< HEAD
-                await this.NoThrowAbort(transaction, cancellationToken);
-
-=======
->>>>>>> f45217f9
                 if (ase.StatusCode == HttpStatusCode.InternalServerError ||
                     ase.StatusCode == HttpStatusCode.ServiceUnavailable)
                 {
-                    throw new RetriableException(transaction.Id, this.TryAbort(transaction), ase);
-                }
-
-                throw new QldbTransactionException(transaction.Id, this.TryAbort(transaction), ase);
+                    throw new RetriableException(transaction.Id, await this.TryAbort(transaction, cancellationToken), ase);
+                }
+
+                throw new QldbTransactionException(transaction.Id, await this.TryAbort(transaction, cancellationToken), ase);
             }
             catch (QldbTransactionException te)
             {
@@ -213,12 +182,7 @@
             }
             catch (Exception e)
             {
-<<<<<<< HEAD
-                await this.NoThrowAbort(transaction, cancellationToken);
-                throw e;
-=======
-                throw new QldbTransactionException(transaction == null ? null : transaction.Id, this.TryAbort(transaction), e);
->>>>>>> f45217f9
+                throw new QldbTransactionException(transaction == null ? null : transaction.Id, await this.TryAbort(transaction, cancellationToken), e);
             }
         }
 
@@ -240,7 +204,7 @@
             }
             catch (BadRequestException e)
             {
-                throw new QldbTransactionException(ExceptionMessages.TransactionAlreadyOpened, string.Empty, this.TryAbort(null), e);
+                throw new QldbTransactionException(ExceptionMessages.TransactionAlreadyOpened, string.Empty, await this.TryAbort(null, cancellationToken), e);
             }
         }
 
@@ -259,18 +223,13 @@
         /// </summary>
         ///
         /// <param name="transaction">The transaction to abort.</param>
-<<<<<<< HEAD
-        /// <param name="cancellationToken">
-        ///     A cancellation token that can be used by other objects or threads to receive notice of cancellation.
-        /// </param>
-        ///
-        /// <exception cref="AmazonServiceException">If there is an error communicating with QLDB.</exception>
-        private async Task NoThrowAbort(ITransaction transaction, CancellationToken cancellationToken = default)
-=======
+        /// <param name="cancellationToken">
+        ///     A cancellation token that can be used by other objects or threads to receive notice of cancellation.
+        /// </param>
+        ///
         /// <returns>Whether the abort call has succeeded.</returns>
         /// <exception cref="AmazonServiceException">If there is an error communicating with QLDB.</exception>
-        private bool TryAbort(ITransaction transaction)
->>>>>>> f45217f9
+        private async Task<bool> TryAbort(ITransaction transaction, CancellationToken cancellationToken = default)
         {
             try
             {
