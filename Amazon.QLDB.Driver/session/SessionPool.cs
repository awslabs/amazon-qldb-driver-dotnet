﻿/*
 * Copyright 2020 Amazon.com, Inc. or its affiliates. All Rights Reserved.
 *
 * Licensed under the Apache License, Version 2.0 (the "License"). You may not use this file except in compliance with
 * the License. A copy of the License is located at
 *
 * http://www.apache.org/licenses/LICENSE-2.0
 *
 * or in the "license" file accompanying this file. This file is distributed on an "AS IS" BASIS, WITHOUT WARRANTIES OR
 * CONDITIONS OF ANY KIND, either express or implied. See the License for the specific language governing permissions
 * and limitations under the License.
 */

namespace Amazon.QLDB.Driver
{
    using System;
    using System.Collections.Concurrent;
    using System.Threading;
    using System.Threading.Tasks;
    using Microsoft.Extensions.Logging;

    /// <summary>
    /// The implementation of the session pool.
    /// </summary>
    internal class SessionPool
    {
        private const int DefaultTimeoutInMs = 1;
        private readonly BlockingCollection<QldbSession> sessionPool;
        private readonly SemaphoreSlim poolPermits;
        private readonly Func<CancellationToken, Task<Session>> sessionCreator;
        private readonly IRetryHandler retryHandler;
        private readonly ILogger logger;
        private bool isClosed = false;

        /// <summary>
        /// Initializes a new instance of the <see cref="SessionPool"/> class.
        /// </summary>
        /// <param name="sessionCreator">The method to create a new underlying QLDB session. The operation can be cancelled.</param>
        /// <param name="retryHandler">Handling the retry logic of the execute call.</param>
        /// <param name="maxConcurrentTransactions">The maximum number of sessions that can be created from the pool at any one time.</param>
        /// <param name="logger">Logger to be used by this.</param>
        public SessionPool(Func<CancellationToken, Task<Session>> sessionCreator, IRetryHandler retryHandler, int maxConcurrentTransactions, ILogger logger)
        {
            this.sessionPool = new BlockingCollection<QldbSession>(maxConcurrentTransactions);
            this.poolPermits = new SemaphoreSlim(maxConcurrentTransactions, maxConcurrentTransactions);
            this.sessionCreator = sessionCreator;
            this.retryHandler = retryHandler;
            this.logger = logger;
        }

        /// <summary>
        /// Initializes a new instance of the <see cref="SessionPool"/> class.
        /// </summary>
        /// <param name="sessionCreator">The method to create a new underlying QLDB session.</param>
        /// <param name="retryHandler">Handling the retry logic of the execute call.</param>
        /// <param name="maxConcurrentTransactions">The maximum number of sessions that can be created from the pool at any one time.</param>
        /// <param name="logger">Logger to be used by this.</param>
        public SessionPool(Func<Task<Session>> sessionCreator, IRetryHandler retryHandler, int maxConcurrentTransactions, ILogger logger)
            : this(ct => sessionCreator(), retryHandler, maxConcurrentTransactions, logger)
        {
        }

        /// <summary>
        /// Execute a function in session pool.
        /// </summary>
        /// <typeparam name="T">The return type of the function.</typeparam>
        ///
        /// <param name="func">The function to be executed in the session pool. The operation can be cancelled.</param>
        /// <param name="retryPolicy">The policy on retry.</param>
        /// <param name="retryAction">The customer retry action. The operation can be cancelled.</param>
        /// <param name="cancellationToken">
        ///     A cancellation token that can be used by other objects or threads to receive notice of cancellation.
        /// </param>
        ///
        /// <returns>The result from the function.</returns>
        public async Task<T> Execute<T>(Func<TransactionExecutor, CancellationToken, Task<T>> func, RetryPolicy retryPolicy, Func<int, CancellationToken, Task> retryAction, CancellationToken cancellationToken = default)
        {
            QldbSession session = null;
            try
            {
                session = await this.GetSession(cancellationToken);
                return await this.retryHandler.RetriableExecute(
                    ct => session.Execute(func, ct),
                    retryPolicy,
<<<<<<< HEAD
                    async ct =>
                    {
                        session.Dispose();
                        session = await this.GetSession(ct);
=======
                    () => session = this.StartNewSession(),
                    () =>
                    {
                        this.poolPermits.Release();
                        session = this.GetSession();
>>>>>>> f45217f9
                    },
                    retryAction, 
                    cancellationToken);
            }
            finally
            {
                if (session != null)
                {
                    session.Release();
                }
            }
        }

        /// <summary>
        /// Execute a function in session pool.
        /// </summary>
        /// <typeparam name="T">The return type of the function.</typeparam>
        ///
        /// <param name="func">The function to be executed in the session pool.</param>
        /// <param name="retryPolicy">The policy on retry.</param>
        /// <param name="retryAction">The customer retry action.</param>
        /// <param name="cancellationToken">
        ///     A cancellation token that can be used by other objects or threads to receive notice of cancellation.
        /// </param>
        ///
        /// <returns>The result from the function.</returns>
        public Task<T> Execute<T>(Func<TransactionExecutor, Task<T>> func, RetryPolicy retryPolicy, Func<int, Task> retryAction, CancellationToken cancellationToken = default)
        {
            return this.Execute((trx, ct) => func(trx), retryPolicy, (arg, ct) => retryAction(arg), cancellationToken);
        }

        /// <summary>
        /// Dispose the session pool and all sessions.
        /// </summary>
        public async ValueTask DisposeAsync()
        {
            this.isClosed = true;
            while (this.sessionPool.Count > 0)
            {
<<<<<<< HEAD
                await this.sessionPool.Take().Destroy();
=======
                this.sessionPool.Take().Close();
>>>>>>> f45217f9
            }
        }

        /// <summary>
        /// <para>Get a <see cref="IQldbSession"/> object.</para>
        ///
        /// <para>This will attempt to retrieve an active existing session, or it will start a new session with QLDB unless the
        /// number of allocated sessions has exceeded the pool size limit.</para>
        /// </summary>
        ///
        /// <param name="cancellationToken">
        ///     A cancellation token that can be used by other objects or threads to receive notice of cancellation.
        /// </param>
        /// 
        /// <returns>The <see cref="IQldbSession"/> object.</returns>
        ///
        /// <exception cref="QldbDriverException">Thrown when this driver has been disposed or timeout.</exception>
        internal async Task<QldbSession> GetSession(CancellationToken cancellationToken = default)
        {
            if (this.isClosed)
            {
                this.logger.LogError(ExceptionMessages.DriverClosed);
                throw new QldbDriverException(ExceptionMessages.DriverClosed);
            }

            this.logger.LogDebug(
                "Getting session. There are {} free sessions and {} available permits.",
                this.sessionPool.Count,
                this.sessionPool.BoundedCapacity - this.poolPermits.CurrentCount);

            if (await this.poolPermits.WaitAsync(DefaultTimeoutInMs, cancellationToken))
            {
                try
                {
                    var session = this.sessionPool.Count > 0 ? this.sessionPool.Take(cancellationToken) : null;

                    if (session == null)
                    {
                        session = await this.StartNewSession(cancellationToken);
                        this.logger.LogDebug("Creating new pooled session with ID {}.", session.GetSessionId());
                    }

                    return session;
                }
                catch (Exception e)
                {
                    this.poolPermits.Release();
                    throw;
                }
            }
            else
            {
                this.logger.LogError(ExceptionMessages.SessionPoolEmpty);
                throw new QldbDriverException(ExceptionMessages.SessionPoolEmpty);
            }
        }

        internal int AvailablePermit()
        {
            return this.poolPermits.CurrentCount;
        }

        private void ReleaseSession(QldbSession session)
        {
            if (session != null && session.IsAlive())
            {
                this.sessionPool.Add(session);
            }

            this.poolPermits.Release();
            this.logger.LogDebug("Session returned to pool; pool size is now {}.", this.sessionPool.Count);
        }

        private async Task<QldbSession> StartNewSession(CancellationToken cancellationToken = default)
        {
            return new QldbSession(await this.sessionCreator(cancellationToken), this.ReleaseSession, this.logger);
        }
    }
}<|MERGE_RESOLUTION|>--- conflicted
+++ resolved
@@ -82,18 +82,11 @@
                 return await this.retryHandler.RetriableExecute(
                     ct => session.Execute(func, ct),
                     retryPolicy,
-<<<<<<< HEAD
+                    async ct => session = await this.StartNewSession(ct),
                     async ct =>
                     {
-                        session.Dispose();
+                        this.poolPermits.Release();
                         session = await this.GetSession(ct);
-=======
-                    () => session = this.StartNewSession(),
-                    () =>
-                    {
-                        this.poolPermits.Release();
-                        session = this.GetSession();
->>>>>>> f45217f9
                     },
                     retryAction, 
                     cancellationToken);
@@ -133,11 +126,7 @@
             this.isClosed = true;
             while (this.sessionPool.Count > 0)
             {
-<<<<<<< HEAD
-                await this.sessionPool.Take().Destroy();
-=======
-                this.sessionPool.Take().Close();
->>>>>>> f45217f9
+                await this.sessionPool.Take().Close();
             }
         }
 
